--- conflicted
+++ resolved
@@ -3,12 +3,8 @@
 import (
 	"bufio"
 	"bytes"
-<<<<<<< HEAD
-	"io"
-=======
 	"errors"
 	"fmt"
->>>>>>> 6d3ac8d7
 	"io/ioutil"
 	"os"
 	"path"
@@ -19,13 +15,10 @@
 	log "github.com/Sirupsen/logrus"
 )
 
-<<<<<<< HEAD
-=======
 const (
 	DOCKER_CGROUPS_FILE = "/proc/self/cgroup"
 )
 
->>>>>>> 6d3ac8d7
 type AnyMap map[interface{}]interface{}
 
 func Contains(values []string, value string) bool {
@@ -153,26 +146,6 @@
 	return result
 }
 
-<<<<<<< HEAD
-func ToStrings(data []interface{}) []string {
-	result := make([]string, len(data), len(data))
-	for k, v := range data {
-		result[k] = v.(string)
-	}
-	return result
-}
-
-func DirLs(dir string) ([]interface{}, error) {
-	result := []interface{}{}
-	files, err := ioutil.ReadDir(dir)
-	if err != nil {
-		return result, err
-	}
-	for _, f := range files {
-		result = append(result, f)
-	}
-	return result, nil
-=======
 func RemoveString(slice []string, s string) []string {
 	result := []string{}
 	for _, elem := range slice {
@@ -189,7 +162,6 @@
 		result[k] = v.(string)
 	}
 	return result
->>>>>>> 6d3ac8d7
 }
 
 func Map2KVPairs(m map[string]string) []string {
