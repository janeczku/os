--- conflicted
+++ resolved
@@ -32,10 +32,12 @@
 				Cmd: "--name=console-volumes " +
 					"--net=none " +
 					"--read-only " +
+
 					"-v=/init:/sbin/halt:ro " +
 					"-v=/init:/sbin/poweroff:ro " +
 					"-v=/init:/sbin/reboot:ro " +
 					"-v=/init:/sbin/tlsconf:ro " +
+					"-v=/init:/usr/bin/tlsconf:ro " +
 					"-v=/init:/usr/bin/rancherctl:ro " +
 					"-v=/init:/usr/bin/respawn:ro " +
 					"-v=/init:/usr/bin/system-docker:ro " +
@@ -87,13 +89,8 @@
 					"--privileged " +
 					"--volumes-from=system-volumes " +
 					"-v=/usr/bin/docker:/usr/bin/docker:ro " +
-<<<<<<< HEAD
+					"-v=/init:/usr/bin/tlsconf:ro " +
 					"-v=/var/lib/rancher/state/docker:/var/lib/docker " +
-=======
-					"-v=/init:/usr/bin/tlsconf:ro " +
-					"-v=/init:/usr/bin/rancherctl:ro " +
-					"--volumes-from=system-state " +
->>>>>>> fb237dbe
 					"userdocker",
 			},
 			{
@@ -101,24 +98,9 @@
 					"-d " +
 					"--rm " +
 					"--privileged " +
-<<<<<<< HEAD
 					"--volumes-from=console-volumes " +
 					"--volumes-from=system-volumes " +
 					"--ipc=host " +
-=======
-					"-v=/lib/modules:/lib/modules:ro " +
-					"-v=/usr/bin/docker:/usr/bin/docker:ro " +
-					"-v=/init:/usr/bin/system-docker:ro " +
-					"-v=/init:/usr/bin/respawn:ro " +
-					"-v=/var/run/docker.sock:/var/run/system-docker.sock:ro " +
-					"-v=/init:/usr/bin/cloudinit:ro " +
-					"-v=/init:/sbin/poweroff:ro " +
-					"-v=/init:/sbin/reboot:ro " +
-					"-v=/init:/sbin/halt:ro " +
-					"-v=/init:/sbin/tlsconf:ro " +
-					"-v=/init:/usr/bin/rancherctl:ro " +
-					"--volumes-from=system-state " +
->>>>>>> fb237dbe
 					"--net=host " +
 					"--pid=host " +
 					"console",
