--- conflicted
+++ resolved
@@ -81,11 +81,7 @@
 		ImagesPath:       "/",
 		ImagesPattern:    "images*.tar",
 		StateRequired:    false,
-<<<<<<< HEAD
-		StateDev:         "/dev/vda",
-=======
 		StateDev:         "LABEL=RANCHER_STATE",
->>>>>>> 56a4f96b
 		StateDevFSType:   "ext4",
 		SysInit:          "/sbin/init-sys",
 		SystemDockerArgs: []string{"docker", "-d", "-s", "overlay", "-b", "none"},
