--- conflicted
+++ resolved
@@ -3,11 +3,8 @@
 import (
 	"fmt"
 
-<<<<<<< HEAD
-=======
 	"golang.org/x/net/context"
 
->>>>>>> 6d3ac8d7
 	log "github.com/Sirupsen/logrus"
 	yaml "github.com/cloudfoundry-incubator/candiedyaml"
 	"github.com/docker/libcompose/cli/logger"
@@ -187,14 +184,7 @@
 	return m
 }
 
-<<<<<<< HEAD
-func newCoreServiceProject(cfg *config.CloudConfig, useNetwork bool) (*project.Project, error) {
-	projectEvents := make(chan project.Event)
-	enabled := map[interface{}]interface{}{}
-
-=======
 func newCoreServiceProject(cfg *config.CloudConfig, useNetwork, loadConsole bool) (*project.Project, error) {
->>>>>>> 6d3ac8d7
 	environmentLookup := rosDocker.NewConfigEnvironment(cfg)
 	authLookup := rosDocker.NewConfigAuthLookup(cfg)
 
@@ -207,65 +197,11 @@
 	p.AddListener(project.NewDefaultListener(p))
 	p.AddListener(projectEvents)
 
-<<<<<<< HEAD
-	p.ReloadCallback = func() error {
-		var err error
-		cfg, err = config.LoadConfig()
-		if err != nil {
-			return err
-		}
-
-		environmentLookup.SetConfig(cfg)
-
-		enabled = addServices(p, enabled, cfg.Rancher.Services)
-
-		for service, serviceEnabled := range cfg.Rancher.ServicesInclude {
-			if _, ok := enabled[service]; ok || !serviceEnabled {
-				continue
-			}
-
-			bytes, err := LoadServiceResource(service, useNetwork, cfg)
-			if err != nil {
-				if err == network.ErrNoNetwork {
-					log.Debugf("Can not load %s, networking not enabled", service)
-				} else {
-					log.Errorf("Failed to load %s : %v", service, err)
-				}
-				continue
-			}
-
-			m := map[interface{}]interface{}{}
-			if err := yaml.Unmarshal(bytes, &m); err != nil {
-				log.Errorf("Failed to parse YAML configuration: %s : %v", service, err)
-				continue
-			}
-			bytes, err = yaml.Marshal(adjustContainerNames(config.StringifyValues(m)))
-			if err != nil {
-				log.Errorf("Failed to marshal YAML configuration: %s : %v", service, err)
-				continue
-			}
-			err = p.Load(bytes)
-			if err != nil {
-				log.Errorf("Failed to load %s : %v", service, err)
-				continue
-			}
-
-			enabled[service] = service
-		}
-
-		return nil
-	}
-
-	go func() {
-		for event := range projectEvents {
-			if event.EventType == project.EventContainerStarted && event.ServiceName == "ntp" {
-=======
 	p.ReloadCallback = projectReload(p, &useNetwork, loadConsole, environmentLookup, authLookup)
 
 	go func() {
 		for event := range projectEvents {
 			if event.EventType == events.ContainerStarted && event.ServiceName == "ntp" {
->>>>>>> 6d3ac8d7
 				useNetwork = true
 			}
 		}
@@ -317,13 +253,5 @@
 		})
 	}
 
-<<<<<<< HEAD
-	return p.Pull()
-}
-
-func LoadServiceResource(name string, useNetwork bool, cfg *config.CloudConfig) ([]byte, error) {
-	return network.LoadResource(name, useNetwork, cfg.Rancher.Repositories.ToArray())
-=======
 	return p.Pull(context.Background())
->>>>>>> 6d3ac8d7
 }